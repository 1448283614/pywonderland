--- conflicted
+++ resolved
@@ -1,18 +1,12 @@
 # -*- coding: utf-8 -*-
 """
-This file contains the three main classes:
+This file contains three main classes:
 
 1. `Maze` is the top layer object on which we run the algorithms.
 2. `GIFSurface` is the bottom layer object that handles the information
    about the output GIF image.
-3. `Animation` is the middle layer object that controls how a `Maze`
+3. `Animation` is the middle layer object that controls how a `PixelCanvas`
    object is rendered to a `GIFSurface` object.
-
-<<<<<<< HEAD
-`Animation` is the middle layer object that controls how
-a `PixelCanvas` object is rendered to a `GIFSurface` object.
-=======
->>>>>>> f52d5991
 """
 from io import BytesIO
 from functools import partial
@@ -129,15 +123,9 @@
         return self._graph[cell]
 
     def mark_cell(self, cell, value):
-<<<<<<< HEAD
-        """Mark a cell and update `frame_box` and `num_changes`."""
+        """Mark a cell and update `frame_box` and `num_changes`.
+        """
         self.set_pixel(cell[0], cell[1], value)
-=======
-        """Mark a cell and update `frame_box` and `num_changes`.
-        """
-        x, y = cell
-        self._grid[x][y] = value
->>>>>>> f52d5991
         self._num_changes += 1
 
     def mark_space(self, c1, c2, value):
@@ -276,16 +264,10 @@
 
 
 class Render(object):
-    """This class encodes the region specified by the `frame_box` attribute
-       of a maze into one frame in the GIF image.
-    """
-<<<<<<< HEAD
-    This class encodes the region specified by the `frame_box` attribute of a PixelCanvas
-    into one frame in the GIF image.
-    """
-=======
-
->>>>>>> f52d5991
+    """This class encodes the region specified by the `frame_box` attribute of
+       a PixelCanvas into one frame in the GIF image.
+    """
+
     def __init__(self, cmap, mcl):
         """
         parameters
@@ -301,16 +283,10 @@
             self.colormap.update(cmap)
         self.compress = partial(encoder.lzw_compress, mcl=mcl)
 
-<<<<<<< HEAD
     def __call__(self, pcanvas):
         """
         Encode current PixelCanvas into one frame and return the encoded data.
         Note the graphics control block is not added here.
-=======
-    def __call__(self, maze):
-        """Encode current maze into one frame and return the encoded data.
-           Note the graphics control block is not added here.
->>>>>>> f52d5991
         """
         # the image descriptor
         if pcanvas.frame_box is not None:
@@ -339,14 +315,8 @@
 
 
 class Animation(object):
-<<<<<<< HEAD
-    """
-    This class is the main entrance for calling algorithms to
-    run and rendering the PixelCanvas into the image.
-=======
     """This class is the main entrance for calling algorithms to
-       run and rendering the maze into the image.
->>>>>>> f52d5991
+       run and rendering the PixelCanvas into the image.
     """
 
     def __init__(self, surface):
@@ -367,33 +337,14 @@
         """
         The entrance for running the animations.
 
-<<<<<<< HEAD
-        --------
-        Parameters:
-
-        algo: name of the algorithm.
-
-        pcanvas: an instance of the `PixelCanvas` class.
-
-        delay: delay time between successive frames.
-
-        trans_index: the transparent channel.
-            `None` means there is no transparent color.
-
-        cmap: a dict that maps the values of the cells in a PixelCanvas
-            to their color indices.
-
-        mcl: see the doc for the lzw_compress.
-=======
         Parameters
         ----------
         :algo:  name of the algorithm.
-        :maze:  an instance of the `Maze` class.
+        :maze:  an instance of the `PixelCanvas` class.
         :delay:  delay time between successive frames.
         :trans_index:  the transparent channel. `None` means there is no transparent color.
         :cmap:  a dict that maps the values of the cells in a maze to their color indices.
         :mcl:  see the doc for `lzw_compress`.
->>>>>>> f52d5991
         """
         render = Render(cmap, mcl)
         control = encoder.graphics_control_block(delay, trans_index)
